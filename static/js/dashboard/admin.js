--- conflicted
+++ resolved
@@ -197,22 +197,16 @@
 					<tr>
 						<th>Name</th>
 						<th>Image / IP</th>
-<<<<<<< HEAD
+						<th>Groups</th>
 						<th>Network</th>
-=======
-						<th>Groups</th>
->>>>>>> e5dcfdb2
 						${userInfo.permissions.perm_edit_droplets ? `<th>Actions</th>` : ''}
 					</tr>
 					${json["droplets"].map(droplet => `
 						<tr>
 							<td><div><img src="${droplet.image_path ? droplet.image_path : '/static/img/droplet_default.jpg'}"><p>${droplet.display_name}</p></div></td>
 							<td>${droplet.droplet_type == "container" ? droplet.container_docker_image : droplet.server_ip}</td>
-<<<<<<< HEAD
+							<td>${displayRestrictedGroups(droplet.restricted_groups)}</td>
 							<td>${droplet.container_network ? droplet.container_network : 'default'}</td>
-=======
-							<td>${displayRestrictedGroups(droplet.restricted_groups)}</td>
->>>>>>> e5dcfdb2
 							${userInfo.permissions.perm_edit_droplets ? `<td class="admin-modal-table-actions">
 								<i class="fas fa-edit" onclick="ShowEditDroplet('${droplet.id}')"></i>
 								<i class="fas fa-trash" onclick="AdminDeleteDroplet('${droplet.id}')"></i>
